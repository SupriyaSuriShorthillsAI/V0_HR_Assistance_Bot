--- conflicted
+++ resolved
@@ -496,12 +496,6 @@
                             pdf_bytes = st.session_state[f'generated_pdf_{cand["mongo_id"]}'].getvalue()
                             if len(pdf_bytes) < MAX_PREVIEW_SIZE:
                                 pdf_b64 = base64.b64encode(pdf_bytes).decode('utf-8')
-<<<<<<< HEAD
-=======
-                                pdf_display = f'<iframe src="data:application/pdf;base64,{pdf_b64}" width="700" height="900" type="application/pdf"></iframe>'
-                                st.markdown("### 📄 PDF Preview")
-                                st.markdown(pdf_display, unsafe_allow_html=True)
->>>>>>> c5c2ac9d
                                 st.markdown(
                                     f'<a href="data:application/pdf;base64,{pdf_b64}" target="_blank" style="display:inline-block; margin:10px 0; padding:8px 16px; background:#0068c9; color:white; border-radius:5px; text-decoration:none;">'
                                     '👁️ View PDF in New Tab</a>',
@@ -680,12 +674,6 @@
             pdf_bytes = st.session_state.generated_pdf.getvalue()
             if len(pdf_bytes) < MAX_PREVIEW_SIZE:
                 pdf_b64 = base64.b64encode(pdf_bytes).decode('utf-8')
-<<<<<<< HEAD
-=======
-                pdf_display = f'<iframe src="data:application/pdf;base64,{pdf_b64}" width="700" height="900" type="application/pdf"></iframe>'
-                st.markdown("### 📄 PDF Preview")
-                st.markdown(pdf_display, unsafe_allow_html=True)
->>>>>>> c5c2ac9d
                 st.markdown(
                     f'<a href="data:application/pdf;base64,{pdf_b64}" target="_blank" style="display:inline-block; margin:10px 0; padding:8px 16px; background:#0068c9; color:white; border-radius:5px; text-decoration:none;">'
                     '👁️ View PDF in New Tab</a>',
