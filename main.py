import streamlit as st
import os
import json
import tempfile
from pathlib import Path
import asyncio
from datetime import datetime
import copy
from pdf_utils import PDFUtils  # Import the new class
# Import your existing modules
from openai import AzureOpenAI
from llama_resume_parser import ResumeParser
from standardizer import ResumeStandardizer
from db_manager import ResumeDBManager
from OCR_resume_parser import ResumeParserwithOCR
from final_retriever import run_retriever, render_formatted_resume  # Retriever engine
from job_matcher import JobMatcher, JobDescriptionAnalyzer  # Import both classes from job_matcher
import streamlit.components.v1 as components
import base64
<<<<<<< HEAD
=======
import pyperclip
>>>>>>> c88faa42
# Set page configuration
st.set_page_config(
    page_title="HR Resume Bot",
    page_icon="📄",
    layout="wide",
    initial_sidebar_state="expanded"
)

# Custom CSS for improved UI
st.markdown("""
<style>
.main {
    padding: 2rem;
}
.stButton button {
    width: 100%;
}
.card {
    background-color: #f9f9f9;
    border-radius: 10px;
    padding: 20px;
    margin-bottom: 15px;
    border-left: 5px solid #0068c9;
}
.card:hover {
    box-shadow: 0 4px 8px rgba(0,0,0,0.1);
}
.candidate-name {
    font-size: 20px;
    font-weight: bold;
    color: #0068c9;
}
.contact-info {
    color: #444;
    margin: 10px 0;
}
.score-info {
    color: #666;
    font-size: 14px;
    margin-top: 10px;
    padding-top: 10px;
    border-top: 1px solid #eee;
}
.accepted {
    color: #28a745;
    font-weight: bold;
}
.rejected {
    color: #dc3545;
    font-weight: bold;
}
.result-count {
    font-size: 18px;
    font-weight: bold;
    margin-bottom: 20px;
}
/* Make code blocks wrap and increase their height */
div[data-testid="stCodeBlock"] pre {
    white-space: pre-wrap !important;
    word-break: break-word !important;
    overflow-x: auto;
    min-height: 120px;  /* Adjust as needed */
    font-size: 1.1em;   /* Optional: make text a bit bigger */
}
</style>
""", unsafe_allow_html=True)

# Sidebar for app navigation and explanations
st.sidebar.title("HR Assistance Bot")
page = st.sidebar.selectbox("Navigate", [
    "Resume Search Engine",
    "JD-Resume Regeneration",
    "Upload & Process", 
    "Database Management", 
], index=0)  # Set index=0 to make Resume Search Engine the default

# Add explanatory text based on selected page
if page == "Resume Search Engine":
    st.sidebar.markdown("""
    """)
elif page == "JD-Resume Regeneration":
    st.sidebar.markdown("""
    ### 🎯 JD-Resume Regeneration
    This page allows you to:
    1. Input a job description
    2. Automatically extract relevant keywords
    3. Score and rank candidates based on their match
    4. View detailed matching analysis
    5. See only the most relevant candidates
    """)
elif page == "Upload & Process":
    st.sidebar.markdown("""
    ### 📤 Upload & Process
    This page allows you to:
    1. Upload multiple resume files (PDF/DOCX)
    2. Automatically process them through our pipeline:
       - Parse and extract content
       - Standardize the format
       - Store in database
    3. Preview processed resumes
    """)
elif page == "Database Management":
    st.sidebar.markdown("""
    ### 💾 Database Management
    This page enables you to:
    1. View all stored resumes
    2. Search resumes by specific fields
    3. View detailed resume information
    4. Manage the resume database
    """)

# Initialize session state for tracking job progress
if "processing_complete" not in st.session_state:
    st.session_state.processing_complete = False
if "standardizing_complete" not in st.session_state:
    st.session_state.standardizing_complete = False
if "db_upload_complete" not in st.session_state:
    st.session_state.db_upload_complete = False
if "processed_files" not in st.session_state:
    st.session_state.processed_files = []
if "standardized_files" not in st.session_state:
    st.session_state.standardized_files = []
if "uploaded_files" not in st.session_state:
    st.session_state.uploaded_files = []

# Initialize session state for job matcher
if "matcher" not in st.session_state:
    st.session_state.matcher = None
if "extracted_keywords" not in st.session_state:
    st.session_state.extracted_keywords = set()
if "job_matcher_results" not in st.session_state:
    st.session_state.job_matcher_results = []

def process_uploaded_files(uploaded_files):
    """Process uploaded resume files through the parser"""
    st.session_state.processing_complete = False
    st.session_state.standardizing_complete = False
    st.session_state.db_upload_complete = False
    st.session_state.processed_files = []

    st.write(f"Processing {len(uploaded_files)} files...")
    progress_bar = st.progress(0)
    status_text = st.empty()

    total_files = len(uploaded_files)
    processed_count = 0

    files_to_process = list(uploaded_files)

    for i, uploaded_file in enumerate(files_to_process):
        file_name = uploaded_file.name
        status_text.text(f"Processing {i+1}/{total_files}: {file_name}")

        temp_file_path = os.path.join(temp_dir, file_name)
        with open(temp_file_path, "wb") as f:
            f.write(uploaded_file.getbuffer())

        file_ext = Path(file_name).suffix.lower()
        parser = ResumeParser()  # Instantiate inside loop to avoid event loop issues

        if file_ext not in parser.SUPPORTED_EXTENSIONS:
            st.warning(f"Skipping {file_name}: Unsupported file type {file_ext}")
            continue

        try:
            parsed_resume = parser.parse_resume(temp_file_path)
            if parsed_resume:
                parsed_resume["timestamp"] = datetime.now().isoformat()
                parsed_resume["original_filename"] = file_name

                output_path = parsed_dir / f"{Path(file_name).stem}.json"
                with open(output_path, "w", encoding="utf-8") as f:
                    json.dump(parsed_resume, f, indent=2, ensure_ascii=False)

                st.session_state.processed_files.append(output_path)
                processed_count += 1
            else:
                st.warning(f"No content extracted from {file_name}")
        except Exception as e:
            st.error(f"Error parsing {file_name}: {str(e)}")

        progress_bar.progress((i + 1) / total_files)

    status_text.text(f"✅ Processed {processed_count}/{total_files} files")
    st.session_state.processing_complete = True
    
async def standardize_resumes():
    """Standardize the parsed resumes using ResumeStandardizer"""
    st.session_state.standardizing_complete = False
    st.session_state.standardized_files = []
    
    # Show status
    st.write(f"Standardizing {len(st.session_state.processed_files)} files...")
    
    progress_bar = st.progress(0)
    status_text = st.empty()
    
    # Initialize the standardizer
    try:
        standardizer = ResumeStandardizer()
    except ValueError as e:
        st.error(f"Error initializing standardizer: {e}")
        return
    
    total_files = len(st.session_state.processed_files)
    standardized_count = 0
    
    # Create a copy of processed files list to prevent any potential issues with iteration
    files_to_standardize = list(st.session_state.processed_files)
    
    for i, file_path in enumerate(files_to_standardize):
        status_text.text(f"Standardizing {i+1}/{total_files}: {file_path.name}")
        
        # Modify the standardizer to use our temp paths
        output_path = standardized_dir / file_path.name
        
        if output_path.exists():
            st.session_state.standardized_files.append(output_path)
            standardized_count += 1
            progress_bar.progress((i + 1) / total_files)
            continue
        
        try:
            with open(file_path, encoding="utf-8") as f:
                raw = json.load(f)
            
            content = raw.get("content", "")
            links = raw.get("links", [])
            
            if not content.strip():
                st.warning(f"Empty content in {file_path.name}, skipping.")
                continue
            
            prompt = standardizer.make_standardizer_prompt(content, links)
            raw_response = await standardizer.call_azure_llm(prompt)
            
            # Log raw response
            raw_log_path = standardized_dir / f"{file_path.stem}_raw.md"
            with open(raw_log_path, "w", encoding="utf-8") as f:
                f.write(raw_response)
            
            cleaned_json = standardizer.clean_llm_response(raw_response)
            parsed_json = json.loads(cleaned_json)
            
            # Add timestamp, file source and original filename
            parsed_json["timestamp"] = datetime.now().isoformat()
            parsed_json["source_file"] = str(file_path)
            if "original_filename" in raw:
                parsed_json["original_filename"] = raw["original_filename"]
            
            with open(output_path, "w", encoding="utf-8") as f:
                json.dump(parsed_json, f, indent=2, ensure_ascii=False)
            
            st.session_state.standardized_files.append(output_path)
            standardized_count += 1
        except Exception as e:
            st.error(f"Error standardizing {file_path.name}: {str(e)}")
        
        # Update progress
        progress_bar.progress((i + 1) / total_files)
    
    status_text.text(f"✅ Standardized {standardized_count}/{total_files} files")
    st.session_state.standardizing_complete = True

def convert_objectid_to_str(obj):
    """Recursively turn any ObjectId into its string form."""
    if isinstance(obj, dict):
        return {k: convert_objectid_to_str(v) for k, v in obj.items()}
    elif isinstance(obj, list):
        return [convert_objectid_to_str(i) for i in obj]
    # Match ObjectId by name to avoid importing bson here
    elif type(obj).__name__ == "ObjectId":
        return str(obj)
    else:
        return obj
    
def upload_to_mongodb():
    """Upload standardized resumes to MongoDB"""
    st.session_state.db_upload_complete = False
    
    progress_bar = st.progress(0)
    status_text = st.empty()
    
    # Initialize DB manager
    try:
        db_manager = ResumeDBManager()
    except Exception as e:
        st.error(f"Error connecting to MongoDB: {e}")
        return
    
    total_files = len(st.session_state.standardized_files)
    uploaded_count = 0
    
    for i, file_path in enumerate(st.session_state.standardized_files):
        status_text.text(f"Uploading {i+1}/{total_files}: {file_path.name}")
        
        try:
            with open(file_path, encoding="utf-8") as f:
                resume_data = json.load(f)
            
            # Insert or update in MongoDB
            db_manager.insert_or_update_resume(resume_data)
            uploaded_count += 1
            st.session_state.uploaded_files.append(file_path.name)
        except Exception as e:
            st.error(f"Error uploading {file_path.name}: {e}")
        
        # Update progress
        progress_bar.progress((i + 1) / total_files)
    
    status_text.text(f"✅ Uploaded {uploaded_count}/{total_files} resumes to MongoDB")
    st.session_state.db_upload_complete = True

def validate_and_reprocess_resumes(uploaded_files):
    """Validate standardized resumes and reprocess if 'name' is missing."""
    st.write("🔍 Validating standardized resumes...")
    reprocessed_count = 0

    for file_path in st.session_state.standardized_files:
        try:
            with open(file_path, encoding="utf-8") as f:
                resume_data = json.load(f)

            # Check if 'name' is missing
            if not resume_data.get("name") or len(resume_data.get("name").split()[0]) < 2:
                st.warning(f"⚠️ Missing 'name' in {file_path.name}. Reprocessing...")
                reprocessed_count += 1

                # Find the original file in uploaded files
                original_file_name = file_path.stem  # Remove .json extension
                original_file = next(
                    (file for file in uploaded_files if Path(file.name).stem == original_file_name),
                    None
                )

                if not original_file:
                    st.error(f"❌ Original file for {file_path.name} not found in uploaded files.")
                    continue

                # Save the uploaded file temporarily
                temp_file_path = temp_dir / original_file.name
                with open(temp_file_path, "wb") as f:
                    f.write(original_file.getbuffer())

                # Re-parse the original file
                parser = ResumeParserwithOCR()
                parsed_resume = parser.parse_resume(temp_file_path)

                if parsed_resume:
                    # Save parsed data
                    parsed_output_path = parsed_dir / f"{original_file_name}.json"
                    parser.save_to_json(parsed_resume, parsed_output_path)

                    # Re-standardize the parsed data
                    standardizer = ResumeStandardizer()
                    content = parsed_resume.get("content", "")
                    links = parsed_resume.get("links", [])
                    prompt = standardizer.make_standardizer_prompt(content, links)
                    raw_response = asyncio.run(standardizer.call_azure_llm(prompt))
                    cleaned_json = standardizer.clean_llm_response(raw_response)
                    parsed_json = json.loads(cleaned_json)

                    # Add metadata
                    parsed_json["timestamp"] = datetime.now().isoformat()
                    parsed_json["source_file"] = str(temp_file_path)
                    parsed_json["original_filename"] = original_file.name

                    # Save re-standardized data
                    with open(file_path, "w", encoding="utf-8") as f:
                        json.dump(parsed_json, f, indent=2, ensure_ascii=False)

                    st.success(f"✅ Reprocessed and standardized: {file_path.name}")
                else:
                    st.error(f"❌ Failed to re-parse {original_file.name}")
        except Exception as e:
            st.error(f"Error validating {file_path.name}: {e}")

    st.write(f"🔄 Reprocessed {reprocessed_count} resumes with missing 'name'.")

# Create temp directories for processing
temp_dir = Path(tempfile.gettempdir()) / "resume_processor"
parsed_dir = temp_dir / "parsed"
standardized_dir = temp_dir / "standardized"
for directory in [parsed_dir, standardized_dir]:
    directory.mkdir(parents=True, exist_ok=True)

# -------------------
# Page: Boolean Search Engine
# -------------------
if page == "Resume Search Engine":
    # Prevent duplicate set_page_config calls in the retriever module
    original_spc = st.set_page_config
    st.set_page_config = lambda *args, **kwargs: None

    try:
        run_retriever()
    finally:
        st.set_page_config = original_spc

# -------------------
# Page: JD-Resume Regeneration
# -------------------
elif page == "JD-Resume Regeneration":
    st.title("🎯 JD-Resume Regeneration")
    st.markdown("""
    Input a job description and let our AI-powered system:
    1. Extract relevant keywords  
    2. Score candidates based on match  
    3. Show detailed analysis  
    4. Retailor their resumes on the fly  
    """)

    # Create two tabs for different search types
    tab1, tab2 = st.tabs(["🔍 Company Database Search", "👤 Individual Candidate Search"])

    with tab1:
        st.markdown("### 🔍 Search Multiple Candidates")
        st.markdown("Enter a job description to find and evaluate multiple matching candidates.")

        job_description = st.text_area(
            "📝 Enter Job Description",
            height=200,
            placeholder="Paste the job description here.",
            key="bulk_jd"
        )

        if job_description and st.button("🔍 Find Matching Candidates", type="primary", key="bulk_search"):
            progress = st.progress(0)
            status = st.empty()
            with st.spinner("Analyzing and matching candidates…"):
                matcher = JobMatcher()
                st.session_state.matcher = matcher
                analyzer = JobDescriptionAnalyzer()
                kw = analyzer.extract_keywords(job_description)
                st.session_state.extracted_keywords = kw["keywords"]
                results = matcher.find_matching_candidates(
                    job_description,
                    progress_bar=progress,
                    status_text=status
                )
                st.session_state.job_matcher_results = results
            progress.empty()
            status.empty()

        if st.session_state.extracted_keywords:
            st.subheader("🔑 Extracted Keywords")
            st.write(", ".join(sorted(st.session_state.extracted_keywords)))

        if st.session_state.job_matcher_results:
            accepted = [c for c in st.session_state.job_matcher_results if c["status"] == "Accepted"]
            if accepted:
                st.success(f"✅ Found {len(accepted)} matching candidates")
                st.subheader("📋 Detailed Candidate Profiles")
                for cand in accepted:
                    with st.expander(f"👤 {cand['name']} - Score: {cand['score']}/100", expanded=False):
                        st.markdown(f"""
                        <div class="card">
                        <div class="candidate-name">{cand['name']}</div>
                        <div class="contact-info">
                            📧 {cand['email']} | 📱 {cand['phone']}
                        </div>
                        <div class="score-info">
                            Score: {cand['score']}/100 | 
                            Status: <span class="{cand['status'].lower()}">{cand['status']}</span>
                        </div>
                        </div>
                        """, unsafe_allow_html=True)

                        st.markdown("#### 📊 Matching Analysis")
                        st.markdown(cand["reason"])

                        # Add retailor resume button
                        if st.button("🔄 Retailor Resume", key=f"retailor_bulk_{cand['mongo_id']}"):
                            with st.spinner("Retailoring resume..."):
                                safe_resume = convert_objectid_to_str(cand["resume"])
                                # Get matcher from session state
                                matcher = st.session_state.get('matcher')
                                if matcher:
                                    new_res = matcher.resume_retailor.retailor_resume(
                                        safe_resume,
                                        st.session_state.extracted_keywords,
                                        job_description
                                    )
                                if new_res:
                                        st.success("Resume retailored successfully!")
                                        # Store the retailored resume in session state
                                        st.session_state[f'resume_data_{cand["mongo_id"]}'] = new_res
                                        st.session_state[f'pdf_ready_{cand["mongo_id"]}'] = False
                                else:
                                    st.error("Error: Job matcher not initialized. Please try searching again.")

                        # Show editable form and PDF generation if resume has been retailored
                        if f'resume_data_{cand["mongo_id"]}' in st.session_state:
                            with st.form(key=f"resume_edit_form_{cand['mongo_id']}"):
                                resume_data = st.session_state[f'resume_data_{cand["mongo_id"]}']
                                resume_data["name"] = st.text_input("Name", value=resume_data.get("name", ""))
                                resume_data["title"] = st.text_input("Title", value=resume_data.get("title", ""))
                                resume_data["summary"] = st.text_area("Summary", value=resume_data.get("summary", ""), height=100)
                                
                                st.subheader("Education")
                                for i, edu in enumerate(resume_data["education"]):
                                    st.markdown(f"**Education {i+1}**")
                                    edu_col1, edu_col2, edu_col3 = st.columns(3)
                                    with edu_col1:
                                        edu["institution"] = st.text_input(f"Institution {i+1}", value=edu.get("institution", ""), key=f"institution_{cand['mongo_id']}_{i}")
                                    with edu_col2:
                                        edu["degree"] = st.text_input(f"Degree {i+1}", value=edu.get("degree", ""), key=f"degree_{cand['mongo_id']}_{i}")
                                    with edu_col3:
                                        edu["year"] = st.text_input(f"Year {i+1}", value=edu.get("year", ""), key=f"year_{cand['mongo_id']}_{i}")
                                    btn_col1, btn_col2, btn_col3 = st.columns([1, 1, 1])
                                    with btn_col1:
                                        if st.form_submit_button(f"⬆️ Edu {i+1}"):
                                            if i > 0:
                                                resume_data["education"][i - 1], resume_data["education"][i] = resume_data["education"][i], resume_data["education"][i - 1]
                                    with btn_col2:
                                        if st.form_submit_button(f"⬇️ Edu {i+1}"):
                                            if i < len(resume_data["education"]) - 1:
                                                resume_data["education"][i + 1], resume_data["education"][i] = resume_data["education"][i], resume_data["education"][i + 1]
                                    with btn_col3:
                                        if st.form_submit_button(f"🗑️ Delete Edu {i+1}"):
                                            resume_data["education"].pop(i)
                                if st.form_submit_button("➕ Add Education"):
                                    resume_data["education"].append({"institution": "", "degree": "", "year": ""})

                                st.subheader("Projects")
                                for i, proj in enumerate(resume_data["projects"]):
                                    st.markdown(f"**Project {i+1}**")
                                    proj["title"] = st.text_input(f"Title {i+1}", value=proj.get("title", ""), key=f"title_{cand['mongo_id']}_{i}")
                                    proj["description"] = st.text_area(f"Description {i+1}", value=proj.get("description", ""), key=f"desc_{cand['mongo_id']}_{i}")
                                    proj_btn_col1, proj_btn_col2, proj_btn_col3 = st.columns([1, 1, 1])
                                    with proj_btn_col1:
                                        if st.form_submit_button(f"⬆️ Move Up {i+1}"):
                                            if i > 0:
                                                resume_data["projects"][i - 1], resume_data["projects"][i] = resume_data["projects"][i], resume_data["projects"][i - 1]
                                    with proj_btn_col2:
                                        if st.form_submit_button(f"⬇️ Move Down {i+1}"):
                                            if i < len(resume_data["projects"]) - 1:
                                                resume_data["projects"][i + 1], resume_data["projects"][i] = resume_data["projects"][i], resume_data["projects"][i + 1]
                                    with proj_btn_col3:
                                        if st.form_submit_button(f"🗑️ Delete {i+1}"):
                                            resume_data["projects"].pop(i)
                                if st.form_submit_button("➕ Add Project"):
                                    resume_data["projects"].append({"title": "", "description": ""})

                                st.subheader("Skills")
                                updated_skills = []
                                for i, skill in enumerate(resume_data["skills"]):
                                    skill_col1, skill_col2, skill_col3, skill_col4 = st.columns([4, 1, 1, 1])
                                    with skill_col1:
                                        skill_input = st.text_input(f"Skill {i+1}", value=skill, key=f"skill_input_{cand['mongo_id']}_{i}")
                                        updated_skills.append(skill_input)
                                    with skill_col2:
                                        if st.form_submit_button(f"⬆️ Skill {i+1}"):
                                            if i > 0:
                                                resume_data["skills"][i - 1], resume_data["skills"][i] = resume_data["skills"][i], resume_data["skills"][i - 1]
                                    with skill_col3:
                                        if st.form_submit_button(f"⬇️ Skill {i+1}"):
                                            if i < len(resume_data["skills"]) - 1:
                                                resume_data["skills"][i + 1], resume_data["skills"][i] = resume_data["skills"][i], resume_data["skills"][i + 1]
                                    with skill_col4:
                                        if st.form_submit_button(f" Delete Skill {i+1}"):
                                            resume_data["skills"].pop(i)
                                if st.form_submit_button("➕ Add Skill"):
                                    resume_data["skills"].append("")
                                submit_button = st.form_submit_button("Update and Generate New PDF")
                            if submit_button:
                                resume_data["skills"] = [s.strip() for s in updated_skills if s.strip()]
                                st.session_state[f'resume_data_{cand["mongo_id"]}'] = copy.deepcopy(resume_data)
                                with st.spinner("Generating PDF..."):
                                    pdf_file, html_out = PDFUtils.generate_pdf(resume_data)
                                    # Store only the BytesIO object in session state
                                    st.session_state[f'generated_pdf_{cand["mongo_id"]}'] = pdf_file
                                    st.session_state[f'pdf_ready_{cand["mongo_id"]}'] = True
                                    st.success("PDF generated successfully!")

                        # Show PDF preview and download if available
                        if st.session_state.get(f'pdf_ready_{cand["mongo_id"]}', False):
                            st.markdown("### 📄 Generated PDF Preview")
                            # Get bytes only when needed for preview
                            pdf_bytes = st.session_state[f'generated_pdf_{cand["mongo_id"]}'].getvalue()
                            base64_pdf = base64.b64encode(pdf_bytes).decode('utf-8')
                            pdf_display = f'<iframe src="data:application/pdf;base64,{base64_pdf}" width="700" height="900" type="application/pdf"></iframe>'
                            st.markdown(pdf_display, unsafe_allow_html=True)
                            
                            # Download button with explicit bytes conversion
                            if st.download_button(
                                "📥 Download PDF",
                                data=pdf_bytes,
                                file_name=f"{resume_data.get('name', 'resume').replace(' ', '_')}.pdf",
                                mime="application/pdf",
                                key=f"pdf_download_{cand['mongo_id']}"
                            ):
                                st.success("PDF downloaded successfully!")

                            # Add generate summary, editable text area, and copy button (revert to previous logic)
                            st.markdown("### 📝 Candidate Pitch Summary")
                            if st.button("✨ Generate Summary", key=f"generate_summary_{cand['mongo_id']}", use_container_width=True):
                                with st.spinner("Generating candidate summary..."):
                                    summary_prompt = (
                                        f"You are an expert HR professional. You MUST infer and assign a professional job title for the candidate based on the job description and their experience/skills. Do not leave the title blank. If unsure, use the most relevant title from the job description. Then, write a detailed, information-rich, single-paragraph professional summary (8-10 sentences) to introduce the following candidate to a client for a job opportunity. The summary should be written in third person, using formal and business-appropriate language, and should avoid any informal, overly enthusiastic, or emotional expressions. The summary must be comprehensive and cover the candidate's technical expertise, relevant experience, key achievements, major projects, technologies and frameworks used, leadership, teamwork, impact, and educational background as they pertain to the job description. Be specific about programming languages, frameworks, tools, and platforms the candidate has worked with. Mention any certifications or notable accomplishments. The summary should reflect high ethical standards and professionalism, and should not include any bullet points, excitement, or casual language. Use only facts from the provided information and do not invent or exaggerate. The summary should be suitable for inclusion in a formal client communication and should be at least 8-10 sentences long.\n\nReturn your response as a JSON object with two fields: 'title' and 'summary'.\n\nCandidate Information:\nName: {resume_data.get('name', '')}\nTitle: {resume_data.get('title', '')}\nSummary: {resume_data.get('summary', '')}\nSkills: {', '.join(resume_data.get('skills', []))}\n\nProjects:\n{json.dumps(resume_data.get('projects', []), indent=2)}\n\nEducation:\n{json.dumps(resume_data.get('education', []), indent=2)}\n\nJob Description:\n{job_description}"
                                    )
                                    try:
                                        client = AzureOpenAI(
                                            api_key=st.secrets["azure_openai"]["api_key"],
                                            api_version=st.secrets["azure_openai"]["api_version"],
                                            azure_endpoint=st.secrets["azure_openai"]["endpoint"]
                                        )
                                        response = client.chat.completions.create(
                                            model=st.secrets["azure_openai"]["deployment"],
                                            messages=[
                                                {"role": "system", "content": "You are an expert HR professional who writes compelling candidate summaries."},
                                                {"role": "user", "content": summary_prompt}
                                            ],
                                            temperature=0.7,
                                            response_format={"type": "json_object"}
                                        )
                                        result = response.choices[0].message.content.strip()
                                        try:
                                            result_json = json.loads(result)
                                            # Fallback: If title is empty, use the first line of the job description or a default
                                            title = result_json.get("title", "").strip()
                                            if not title:
                                                title = job_description.split("\n")[0].split("-")[0].split(":")[0].split(".")[0].strip()
                                                if not title:
                                                    title = "Candidate"
                                            resume_data["title"] = title
                                            st.session_state[f'candidate_summary_{cand["mongo_id"]}'] = result_json.get("summary", "")
                                        except Exception as e:
                                            st.session_state[f'candidate_summary_{cand["mongo_id"]}'] = result
                                    except Exception as e:
                                        st.error(f"Error generating summary: {str(e)}")
                            summary = st.session_state.get(f'candidate_summary_{cand["mongo_id"]}', "")
                            summary = st.text_area(
                                "Edit the summary as needed",
                                value=summary,
                                height=400,
                                key=f"summary_edit_{cand['mongo_id']}"
                            )
                            st.session_state[f'candidate_summary_{cand["mongo_id"]}'] = summary
                            components.html(f'''
                                <textarea id="copyText_{cand['mongo_id']}" style="position:absolute;left:-9999px;">{summary}</textarea>
                                <button style="margin-top:10px;padding:8px 16px;font-size:16px;border-radius:5px;background:#0068c9;color:white;border:none;cursor:pointer;"
                                    onclick="var copyText = document.getElementById('copyText_{cand['mongo_id']}'); copyText.style.display='block'; copyText.select(); document.execCommand('copy'); copyText.style.display='none'; alert('Copied!');">
                                    📋 Copy Summary
                                </button>
                            ''', height=60)

        elif job_description:
            st.info("👆 Click 'Find Matching Candidates' to start.")
        else:
            st.info("👆 Enter a job description to begin matching.")

    with tab2:
        st.markdown("### 👤 Search & Retailor for a Specific Candidate")
        st.markdown("Find a specific candidate and retailor their resume for a particular job.")
        
        col1, col2 = st.columns([1, 3])
        with col1:
            search_field = st.selectbox("Search by", ["Name", "Employee ID"], index=1)
        with col2:
            label = f"Enter candidate {search_field}" if search_field == "Name" else "Enter candidate Employee ID"
            search_value = st.text_input(label)

        # Always show job description input and search button
        job_description_single = st.text_area(
            "Enter Job Description for This Candidate", 
            height=150, 
            key="single_jd",
            placeholder="Paste the job description here."
        )

        if st.button("Find & Retailor for This Candidate", type="primary", key="single_search"):
            if not search_value or not job_description_single.strip():
                st.warning("Please enter both candidate info and job description.")
            else:
                from db_manager import ResumeDBManager
                db_manager = ResumeDBManager()
                # Build the query based on the selected search field
                if search_field == "Name":
                    query = {"name": {"$regex": f"^{search_value}$", "$options": "i"}}
                elif search_field == "Employee ID":
                    query = {"ID": {"$regex": f"^{search_value}$", "$options": "i"}}
                else:
                    query = {search_field.lower(): {"$regex": f"^{search_value}$", "$options": "i"}}
                results = db_manager.find(query)
                if not results:
                    st.error("No candidate found with that info.")
                else:
                    # If multiple, let user pick
                    if len(results) > 1:
                        st.warning("Multiple candidates found. Please select the correct one.")
                        options = [
                            f"{c.get('name', 'Unknown')} | {c.get('email', 'No email')} | {c.get('phone', 'No phone')}"
                            for c in results
                        ]
                        selected = st.selectbox("Select Candidate", options)
                        idx = options.index(selected)
                        candidate = results[idx]
                    else:
                        candidate = results[0]
                    
                    st.success(f"Found candidate: {candidate.get('name', 'Unknown')}")
                    analyzer = JobDescriptionAnalyzer()
                    keywords = analyzer.extract_keywords(job_description_single)
                    matcher = JobMatcher()
                    
                    with st.spinner("🔄 Retailoring resume..."):
                        retailored = matcher.resume_retailor.retailor_resume(
                            convert_objectid_to_str(candidate),
                            keywords["keywords"],
                            job_description_single
                        )
                    
                    if retailored:
                        # Initialize session state for resume data with all required fields
                        st.session_state.resume_data = retailored
                        st.session_state.resume_data.setdefault("education", [])
                        st.session_state.resume_data.setdefault("projects", [])
                        st.session_state.resume_data.setdefault("skills", [])
                        st.session_state.resume_data.setdefault("name", "")
                        st.session_state.resume_data.setdefault("title", "")
                        st.session_state.resume_data.setdefault("summary", "")
                        st.session_state.pdf_ready_single = False

        # Editable form and PDF preview for individual candidate
        if st.session_state.get("resume_data") is not None:
            with st.form(key="resume_edit_form_single"):
                resume_data = st.session_state.resume_data
                resume_data["name"] = st.text_input("Name", value=resume_data.get("name", ""))
                resume_data["title"] = st.text_input("Title", value=resume_data.get("title", ""))
                resume_data["summary"] = st.text_area("Summary", value=resume_data.get("summary", ""), height=100)
                st.subheader("Education")
                for i, edu in enumerate(resume_data["education"]):
                    st.markdown(f"**Education {i+1}**")
                    edu_col1, edu_col2, edu_col3 = st.columns(3)
                    with edu_col1:
                        edu["institution"] = st.text_input(f"Institution {i+1}", value=edu.get("institution", ""), key=f"institution_single_{i}")
                    with edu_col2:
                        edu["degree"] = st.text_input(f"Degree {i+1}", value=edu.get("degree", ""), key=f"degree_single_{i}")
                    with edu_col3:
                        edu["year"] = st.text_input(f"Year {i+1}", value=edu.get("year", ""), key=f"year_single_{i}")
                    btn_col1, btn_col2, btn_col3 = st.columns([1, 1, 1])
                    with btn_col1:
                        if st.form_submit_button(f"⬆️ Edu {i+1}"):
                            if i > 0:
                                resume_data["education"][i - 1], resume_data["education"][i] = resume_data["education"][i], resume_data["education"][i - 1]
                    with btn_col2:
                        if st.form_submit_button(f"⬇️ Edu {i+1}"):
                            if i < len(resume_data["education"]) - 1:
                                resume_data["education"][i + 1], resume_data["education"][i] = resume_data["education"][i], resume_data["education"][i + 1]
                    with btn_col3:
                        if st.form_submit_button(f"🗑️ Delete Edu {i+1}"):
                            resume_data["education"].pop(i)
                if st.form_submit_button("➕ Add Education"):
                    resume_data["education"].append({"institution": "", "degree": "", "year": ""})
                st.subheader("Projects")
                for i, proj in enumerate(resume_data["projects"]):
                    st.markdown(f"**Project {i+1}**")
                    proj["title"] = st.text_input(f"Title {i+1}", value=proj.get("title", ""), key=f"title_single_{i}")
                    proj["description"] = st.text_area(f"Description {i+1}", value=proj.get("description", ""), key=f"desc_single_{i}")
                    proj_btn_col1, proj_btn_col2, proj_btn_col3 = st.columns([1, 1, 1])
                    with proj_btn_col1:
                        if st.form_submit_button(f"⬆️ Move Up {i+1}"):
                            if i > 0:
                                resume_data["projects"][i - 1], resume_data["projects"][i] = resume_data["projects"][i], resume_data["projects"][i - 1]
                    with proj_btn_col2:
                        if st.form_submit_button(f"⬇️ Move Down {i+1}"):
                            if i < len(resume_data["projects"]) - 1:
                                resume_data["projects"][i + 1], resume_data["projects"][i] = resume_data["projects"][i], resume_data["projects"][i + 1]
                    with proj_btn_col3:
                        if st.form_submit_button(f"🗑️ Delete {i+1}"):
                            resume_data["projects"].pop(i)
                if st.form_submit_button("➕ Add Project"):
                    resume_data["projects"].append({"title": "", "description": ""})
                st.subheader("Skills")
                updated_skills = []
                for i, skill in enumerate(resume_data["skills"]):
                    skill_col1, skill_col2, skill_col3, skill_col4 = st.columns([4, 1, 1, 1])
                    with skill_col1:
                        skill_input = st.text_input(f"Skill {i+1}", value=skill, key=f"skill_input_single_{i}")
                        updated_skills.append(skill_input)
                    with skill_col2:
                        if st.form_submit_button(f"⬆️ Skill {i+1}"):
                            if i > 0:
                                resume_data["skills"][i - 1], resume_data["skills"][i] = resume_data["skills"][i], resume_data["skills"][i - 1]
                    with skill_col3:
                        if st.form_submit_button(f"⬇️ Skill {i+1}"):
                            if i < len(resume_data["skills"]) - 1:
                                resume_data["skills"][i + 1], resume_data["skills"][i] = resume_data["skills"][i], resume_data["skills"][i + 1]
                    with skill_col4:
                        if st.form_submit_button(f" Delete Skill {i+1}"):
                            resume_data["skills"].pop(i)
                if st.form_submit_button("➕ Add Skill"):
                    resume_data["skills"].append("")
                submit_button = st.form_submit_button("Update and Generate New PDF")
            if submit_button:
                resume_data["skills"] = [s.strip() for s in updated_skills if s.strip()]
                st.session_state.resume_data = copy.deepcopy(resume_data)
                with st.spinner("Generating PDF..."):
                    pdf_file, html_out = PDFUtils.generate_pdf(resume_data)
                    # Store only the BytesIO object in session state
                    st.session_state.generated_pdf = pdf_file
                    st.session_state.pdf_ready_single = True
                    st.success("PDF generated successfully!")

        # After the form, show the PDF preview and download if available
        if st.session_state.get("pdf_ready_single", False):
            st.markdown("### 📄 Generated PDF Preview")
            # Get bytes only when needed for preview
            pdf_bytes = st.session_state.generated_pdf.getvalue()
            base64_pdf = base64.b64encode(pdf_bytes).decode('utf-8')
            pdf_display = f'<iframe src="data:application/pdf;base64,{base64_pdf}" width="700" height="900" type="application/pdf"></iframe>'
            st.markdown(pdf_display, unsafe_allow_html=True)
            
            # Download button with explicit bytes conversion
            if st.download_button(
                "📥 Download PDF",
                data=pdf_bytes,
                file_name=f"{st.session_state.resume_data.get('name', 'resume').replace(' ', '_')}.pdf",
                mime="application/pdf",
                key="pdf_download_single"
            ):
                st.success("PDF downloaded successfully!")

            # Add generate summary, editable text area, and copy button (revert to previous logic)
            st.markdown("### 📝 Candidate Pitch Summary")
            if st.button("✨ Generate Summary", key="generate_summary_single", use_container_width=True):
                with st.spinner("Generating candidate summary..."):
                    summary_prompt = (
                        f"You are an expert HR professional. You MUST infer and assign a professional job title for the candidate based on the job description and their experience/skills. Do not leave the title blank. If unsure, use the most relevant title from the job description. Then, write a detailed, information-rich, single-paragraph professional summary (8-10 sentences) to introduce the following candidate to a client for a job opportunity. The summary should be written in third person, using formal and business-appropriate language, and should avoid any informal, overly enthusiastic, or emotional expressions. The summary must be comprehensive and cover the candidate's technical expertise, relevant experience, key achievements, major projects, technologies and frameworks used, leadership, teamwork, impact, and educational background as they pertain to the job description. Be specific about programming languages, frameworks, tools, and platforms the candidate has worked with. Mention any certifications or notable accomplishments. The summary should reflect high ethical standards and professionalism, and should not include any bullet points, excitement, or casual language. Use only facts from the provided information and do not invent or exaggerate. The summary should be suitable for inclusion in a formal client communication and should be at least 8-10 sentences long.\n\nReturn your response as a JSON object with two fields: 'title' and 'summary'.\n\nCandidate Information:\nName: {st.session_state.resume_data.get('name', '')}\nTitle: {st.session_state.resume_data.get('title', '')}\nSummary: {st.session_state.resume_data.get('summary', '')}\nSkills: {', '.join(st.session_state.resume_data.get('skills', []))}\n\nProjects:\n{json.dumps(st.session_state.resume_data.get('projects', []), indent=2)}\n\nEducation:\n{json.dumps(st.session_state.resume_data.get('education', []), indent=2)}\n\nJob Description:\n{job_description_single}"
                    )
                    try:
                        client = AzureOpenAI(
                            api_key=st.secrets["azure_openai"]["api_key"],
                            api_version=st.secrets["azure_openai"]["api_version"],
                            azure_endpoint=st.secrets["azure_openai"]["endpoint"]
                        )
                        response = client.chat.completions.create(
                            model=st.secrets["azure_openai"]["deployment"],
                            messages=[
                                {"role": "system", "content": "You are an expert HR professional who writes compelling candidate summaries."},
                                {"role": "user", "content": summary_prompt}
                            ],
                            temperature=0.7,
                            response_format={"type": "json_object"}
                        )
                        result = response.choices[0].message.content.strip()
                        try:
                            result_json = json.loads(result)
                            # Fallback: If title is empty, use the first line of the job description or a default
                            title = result_json.get("title", "").strip()
                            if not title:
                                title = job_description_single.split("\n")[0].split("-")[0].split(":")[0].split(".")[0].strip()
                                if not title:
                                    title = "Candidate"
                            st.session_state.resume_data["title"] = title
                            st.session_state.candidate_summary_single = result_json.get("summary", "")
                        except Exception as e:
                            st.session_state.candidate_summary_single = result
                    except Exception as e:
                        st.error(f"Error generating summary: {str(e)}")
            summary = st.session_state.get('candidate_summary_single', "")
            summary = st.text_area(
                "Edit the summary as needed",
                value=summary,
                height=400,
                key="summary_edit_single"
            )
            st.session_state.candidate_summary_single = summary
            components.html(f'''
                <textarea id="copyText_single" style="position:absolute;left:-9999px;">{summary}</textarea>
                <button style="margin-top:10px;padding:8px 16px;font-size:16px;border-radius:5px;background:#0068c9;color:white;border:none;cursor:pointer;"
                    onclick="var copyText = document.getElementById('copyText_single'); copyText.style.display='block'; copyText.select(); document.execCommand('copy'); copyText.style.display='none'; alert('Copied!');">
                    📋 Copy Summary
                </button>
            ''', height=60)

# -------------------
# Page: Upload & Process Resumes
# -------------------
elif page == "Upload & Process":
    st.title("📄 Resume Processing Pipeline")
    st.markdown("""
    ### Streamlined Resume Processing
    Upload your resume files and let our AI-powered pipeline handle the rest. The system will automatically:
    1. Extract and parse content from your resumes
    2. Standardize the information into a consistent format
    3. Store the processed data in our database
    
    Supported formats: PDF, DOCX
""")

    uploaded_files = st.file_uploader(
        "📤 Upload Resume Files", 
        type=["pdf", "docx"], 
        accept_multiple_files=True,
        key="resume_uploader",
        help="Upload PDF or DOCX resume files"
    )

    # Track uploaded files in session state for persistence
    if "uploaded_file_names" not in st.session_state:
        st.session_state.uploaded_file_names = []

    # Update the list of uploaded file names
    if uploaded_files:
        current_file_names = [file.name for file in uploaded_files]
        if sorted(current_file_names) != sorted(st.session_state.uploaded_file_names):
            st.session_state.uploaded_file_names = current_file_names
            st.session_state.processing_complete = False
            st.session_state.standardizing_complete = False
            st.session_state.db_upload_complete = False
            st.session_state.processed_files = []
            st.session_state.standardized_files = []
            st.session_state.uploaded_files = []

    # Combined processing button
    if uploaded_files:
        if st.button("🚀 Process Resumes", type="primary", use_container_width=True):
            with st.spinner("Processing resumes..."):
                # Step 1: Parse
                process_uploaded_files(uploaded_files)
                st.success("✅ Parsing complete!")
                
                # Step 2: Standardize
                asyncio.run(standardize_resumes())
                st.success("✅ Standardization complete!")

                # Step 3: Validate and reprocess if necessary
                validate_and_reprocess_resumes(uploaded_files)
                
                # Step 4: Upload to MongoDB
                upload_to_mongodb()
                st.success("✅ Database upload complete!")
    else:
        st.info("👆 Please upload resume files to begin processing")

    # Display processing status
    st.subheader("📊 Processing Status")
    status_col1, status_col2, status_col3 = st.columns(3)
    with status_col1:
        if st.session_state.processing_complete:
            st.success(f"✅ Parsed {len(st.session_state.processed_files)} files")
        else:
            st.info("⏳ Waiting for parsing...")
    with status_col2:
        if st.session_state.standardizing_complete:
            st.success(f"✅ Standardized {len(st.session_state.standardized_files)} files")
        elif st.session_state.processing_complete:
            st.info("⏳ Ready to standardize")
        else:
            st.info("⏳ Waiting for parsing...")
    with status_col3:
        if st.session_state.db_upload_complete:
            st.success(f"✅ Uploaded {len(st.session_state.uploaded_files)} files to MongoDB")
        elif st.session_state.standardizing_complete:
            st.info("⏳ Ready to upload to MongoDB")
        else:
            st.info("⏳ Waiting for standardization...")

    # Display file previews if processed
    if st.session_state.standardized_files:
        st.subheader("👀 Preview Processed Resumes")
        selected_file = st.selectbox(
            "Select a resume to preview", 
            options=[f.name for f in st.session_state.standardized_files]
        )
        if selected_file:
            file_path = standardized_dir / selected_file
            with open(file_path, "r", encoding="utf-8") as f:
                resume_data = json.load(f)
            st.markdown("---")
            render_formatted_resume(resume_data)

# -------------------
# Page: Database Management
# -------------------
elif page == "Database Management":
    st.title("💾 Resume Database Management")
    
    st.markdown("""
    ### Database Operations
    
    #### Available Operations:
    1. - See complete list of candidates in database
       - View detailed information in table format
    
    2. **Search Candidates By:**
       - Name
       - Employee ID 
       - Location
       - College/University
    """)


    try:
        db_manager = ResumeDBManager()
        query_type = st.radio("Select Query Type", ["View All Resumes", "Search by Field"])
        
        if query_type == "View All Resumes":
            if "all_resumes_results" not in st.session_state:
                st.session_state.all_resumes_results = []
            if st.button("📥 Fetch All Resumes", use_container_width=True) or st.session_state.all_resumes_results:
                with st.spinner("Fetching resumes..."):
                    if not st.session_state.all_resumes_results:
                        st.session_state.all_resumes_results = db_manager.find({})
                    results = st.session_state.all_resumes_results
                    st.success(f"Found {len(results)} resumes")
                    if results:
                        resume_data = []
                        for res in results:
                            resume_data.append({
                                "ID": res.get("ID", "N/A"),
                                "Name": res.get("name", "N/A"),
                                "Email": res.get("email", "N/A"),
                                "Skills": ", ".join(res.get("skills", [])[:3]) + ("..." if len(res.get("skills", [])) > 3 else "")
                            })
                        st.dataframe(resume_data, use_container_width=True)
                        
                        resume_options = []
                        st.session_state.resume_display_map = {}
                        for res in results:
                            display_text = f"{res.get('name', 'Unknown')} - {res.get('email', 'No email')}"
                            resume_options.append(display_text)
                            st.session_state.resume_display_map[display_text] = res
                        
                        selected_resume_option = st.selectbox(
                            "Select resume to view details", 
                            options=resume_options if resume_options else ["No resumes found"],
                            key="resume_selector"
                        )
                        
                        if selected_resume_option and "No resumes found" not in selected_resume_option:
                            selected_resume = st.session_state.resume_display_map.get(selected_resume_option)
                            if selected_resume:
                                st.markdown("---")
                                render_formatted_resume(selected_resume)

                                # Add delete button with confirmation logic
                                if "delete_confirmation" not in st.session_state:
                                    st.session_state.delete_confirmation = False

                                if not st.session_state.delete_confirmation:
                                    if st.button("🗑️ Delete Resume", key="delete_button"):
                                        st.session_state.delete_confirmation = True
                                else:
                                    # Simulate a pop-up-like experience
                                    with st.container():
                                        st.error("⚠️ Are you sure you want to delete this resume? This action cannot be undone.")
                                        col1, col2 = st.columns(2)
                                        with col1:
                                            if st.button("Yes, Delete", key="confirm_delete_button"):
                                                try:
                                                    db_manager.delete_resume({"_id": selected_resume["_id"]})
                                                    st.success(f" Deleted resume: {selected_resume.get('name', 'Unknown')}")
                                                    # Refresh the results after deletion
                                                    st.session_state.all_resumes_results = db_manager.find({})
                                                    st.session_state.delete_confirmation = False  # Reset confirmation state
                                                except Exception as e:
                                                    st.error(f"Error deleting resume: {e}")
                                        with col2:
                                            if st.button("Cancel", key="cancel_delete_button"):
                                                st.info("Deletion canceled.")
                                                st.session_state.delete_confirmation = False  # Reset confirmation state
                            else:
                                st.error("Could not find the selected resume. Please try again.")
        
        elif query_type == "Search by Field":
            col1, col2 = st.columns(2)
            with col1:
                search_field = st.selectbox(
                "Search Field", 
                    ["Name","Employee_ID","Location", "College"]
            )
            with col2:
                search_value = st.text_input("Search Value")
            
            if st.button("🔍 Search", use_container_width=True):
                if search_value:
                    query = {}
                    if search_field == "Name":
                        search_field= "name"
                        query = {search_field: {"$regex": search_value, "$options": "i"}}
                    if search_field == "Employee_ID":
                        search_field = "ID"
                        query = {search_field: {"$regex": search_value, "$options": "i"}}
                    if search_field == "Location":
                        search_field = "location"
                        query = {search_field: {"$regex": search_value, "$options": "i"}}
                    if search_field == "College":
                        search_field = "education.institution"
                        query = {search_field: {"$regex": f"(^|\\s){search_value}(\\s|$)", "$options": "i"}}
                    elif "." in search_field:
                        query = {search_field: {"$regex": search_value, "$options": "i"}}
                    else:
                        query = {search_field: {"$regex": search_value, "$options": "i"}}
                    
                    with st.spinner("Searching..."):
                        results = db_manager.find(query)
                        if results:
                            st.success(f"Found {len(results)} matching resumes")
                            search_options = []
                            search_map = {}
                            for res in results:
                                display_text = f"{res.get('name', 'Unknown')} - {res.get('email', 'No email')}"
                                search_options.append(display_text)
                                search_map[display_text] = res
                            
                            # Store search results and map in session state
                            st.session_state.search_options = search_options
                            st.session_state.search_map = search_map
                        else:
                            st.warning("No matching resumes found")
                else:
                    st.warning("Please enter a search value")
            
            if "search_options" in st.session_state and st.session_state.search_options:
                selected_search_result = st.selectbox(
                    "Select resume to view details", 
                    options=st.session_state.search_options,
                    key="search_selector"
                )
                
                if selected_search_result:
                    selected_resume = st.session_state.search_map.get(selected_search_result)
                    if selected_resume:
                        st.markdown("---")
                        render_formatted_resume(selected_resume)

                        # Add delete button with confirmation logic
                        if "delete_confirmation" not in st.session_state:
                            st.session_state.delete_confirmation = False

                        if not st.session_state.delete_confirmation:
                            if st.button("🗑️ Delete Resume", key="delete_button"):
                                st.session_state.delete_confirmation = True
                        else:
                            # Simulate a pop-up-like experience
                            with st.container():
                                st.error("⚠️ Are you sure you want to delete this resume? This action cannot be undone.")
                                col1, col2 = st.columns(2)
                                with col1:
                                    if st.button("Yes, Delete", key="confirm_delete_button"):
                                        try:
                                            db_manager.delete_resume({"_id": selected_resume["_id"]})
                                            st.success(f"✅ Deleted resume: {selected_resume.get('name', 'Unknown')}")
                                            # Refresh the results after deletion
                                            st.session_state.search_options = []
                                            st.session_state.search_map = {}
                                            st.session_state.delete_confirmation = False  # Reset confirmation state
                                        except Exception as e:
                                            st.error(f"Error deleting resume: {e}")
                                with col2:
                                    if st.button("Cancel", key="cancel_delete_button"):
                                        st.info("Deletion canceled.")
                                        st.session_state.delete_confirmation = False  # Reset confirmation state
                    else:
                        st.error("Could not find the selected resume. Please try again.")

    except Exception as e:
        st.error(f"Error connecting to database: {e}")

def job_matcher_page():
    st.title("JD-Resume Regeneration")
    
    # Initialize session state variables
    if 'job_matcher_results' not in st.session_state:
        st.session_state.job_matcher_results = []
    if 'extracted_keywords' not in st.session_state:
        st.session_state.extracted_keywords = set()
    
    # Job description input
    job_description = st.text_area("Enter Job Description", height=200)
    
    if st.button("Find Matching Candidates"):
        if not job_description.strip():
            st.error("Please enter a job description")
            return
            
        # Create progress bar and status text
        progress_bar = st.progress(0)
        status_text = st.empty()
        
        # Find matching candidates
        matcher = JobMatcher()
        st.session_state.job_matcher_results = matcher.find_matching_candidates(
            job_description, 
            progress_bar=progress_bar,
            status_text=status_text
        )
        
        # Clear progress indicators
        progress_bar.empty()
        status_text.empty()
    
    # Display results if available
    if st.session_state.job_matcher_results:
        st.write("### Matching Candidates")
        
        # Create a table for all candidates
        candidates_data = []
        for candidate in st.session_state.job_matcher_results:
            candidates_data.append({
                "Name": candidate["name"],
                "Score": f"{candidate['score']}%",
                "Status": candidate["status"],
                "Phone": candidate["phone"],
                "Email": candidate["email"]
            })
        
        # Display the table
        st.dataframe(candidates_data)
        
        # Display detailed candidate cards
        st.write("### Candidate Details")
        for candidate in st.session_state.job_matcher_results:
            with st.expander(f"{candidate['name']} - Score: {candidate['score']}%"):
                # Contact information
                st.write(f"**Phone:** {candidate['phone']}")
                st.write(f"**Email:** {candidate['email']}")
                
                # Create two columns for buttons
                col1, col2 = st.columns(2)
                
                with col1:
                    if st.button("📊 View Matching Analysis", key=f"analysis_{candidate['mongo_id']}"):
                        st.write("**Matching Analysis:**")
                        st.write(candidate['reason'])
                
                with col2:
                    if st.button("🔄 Retailor Resume", key=f"retailor_{candidate['mongo_id']}"):
                        with st.spinner("Retailoring resume..."):
                            safe_resume = convert_objectid_to_str(candidate["resume"])
                            # Get matcher from session state
                            matcher = st.session_state.get('matcher')
                            if not matcher:
                                st.error("Error: Job matcher not initialized. Please try searching again.")
                                return
                            new_res = matcher.resume_retailor.retailor_resume(
                            safe_resume,
                            st.session_state.extracted_keywords
                        )
                            if new_res:
                                st.success("Resume retailored successfully!")
                                # Create a downloadable JSON file
                                json_str = json.dumps(new_res, indent=2)
                                st.download_button(
                                    label="📥 Download Retailored Resume",
                                    data=json_str,
                                    file_name=f"retailored_resume_{candidate['name'].replace(' ', '_')}.json",
                                    mime="application/json",
                                    key=f"download_{candidate['mongo_id']}"
                                )
                                # Show the retailored resume
                                st.write("### Retailored Resume")
                                st.json(new_res)
                
                # Show full resume button
                if st.button("📄 View Full Resume", key=f"view_{candidate['mongo_id']}"):
                    st.json(candidate['resume'])<|MERGE_RESOLUTION|>--- conflicted
+++ resolved
@@ -17,10 +17,7 @@
 from job_matcher import JobMatcher, JobDescriptionAnalyzer  # Import both classes from job_matcher
 import streamlit.components.v1 as components
 import base64
-<<<<<<< HEAD
-=======
-import pyperclip
->>>>>>> c88faa42
+
 # Set page configuration
 st.set_page_config(
     page_title="HR Resume Bot",
